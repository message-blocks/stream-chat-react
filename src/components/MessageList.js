--- conflicted
+++ resolved
@@ -58,41 +58,10 @@
      * */
     messageActions: PropTypes.oneOfType([PropTypes.bool, PropTypes.array]),
     /**
-<<<<<<< HEAD
      * Boolean weather current message list is a thread.
      */
     threadList: PropTypes.boolean,
-    /** **Available from [channel context](https://getstream.github.io/stream-chat-react/#chat)** */
-    client: PropTypes.object,
-    /** **Available from [channel context](https://getstream.github.io/stream-chat-react/#channel)** */
-    Attachment: PropTypes.oneOfType([PropTypes.node, PropTypes.func]),
-    /** **Available from [channel context](https://getstream.github.io/stream-chat-react/#channel)** */
-    Message: PropTypes.oneOfType([PropTypes.node, PropTypes.func]),
-    /** **Available from [channel context](https://getstream.github.io/stream-chat-react/#channel)** */
-    messages: PropTypes.array.isRequired,
-    /** **Available from [channel context](https://getstream.github.io/stream-chat-react/#channel)** */
-    channel: PropTypes.object.isRequired,
-    /** **Available from [channel context](https://getstream.github.io/stream-chat-react/#channel)** */
-    updateMessage: PropTypes.func.isRequired,
-    /** **Available from [channel context](https://getstream.github.io/stream-chat-react/#channel)** */
-    retrySendMessage: PropTypes.func,
-    /** **Available from [channel context](https://getstream.github.io/stream-chat-react/#channel)** */
-    removeMessage: PropTypes.func,
-    /** **Available from [channel context](https://getstream.github.io/stream-chat-react/#channel)** */
-    onMentionsClick: PropTypes.func,
-    /** **Available from [channel context](https://getstream.github.io/stream-chat-react/#channel)** */
-    onMentionsHover: PropTypes.func,
-    /** **Available from [channel context](https://getstream.github.io/stream-chat-react/#channel)** */
-    openThread: PropTypes.func,
-    /** **Available from [channel context](https://getstream.github.io/stream-chat-react/#channel)** */
-    members: PropTypes.array,
-    /** **Available from [channel context](https://getstream.github.io/stream-chat-react/#channel)** */
-    watchers: PropTypes.array,
-    /** **Available from [channel context](https://getstream.github.io/stream-chat-react/#channel)** */
-    read: PropTypes.object,
-    /** **Available from [channel context](https://getstream.github.io/stream-chat-react/#channel)** */
-    typing: PropTypes.object,
-=======
+    /**
      * Function that returns message/text as string to be shown as notification, when request for flagging a message is succesful
      *
      * This function should accept following params:
@@ -128,7 +97,36 @@
      *
      * */
     getMuteUserErrorNotification: PropTypes.func,
->>>>>>> 8dbbafec
+    /** **Available from [channel context](https://getstream.github.io/stream-chat-react/#chat)** */
+    client: PropTypes.object,
+    /** **Available from [channel context](https://getstream.github.io/stream-chat-react/#channel)** */
+    Attachment: PropTypes.oneOfType([PropTypes.node, PropTypes.func]),
+    /** **Available from [channel context](https://getstream.github.io/stream-chat-react/#channel)** */
+    Message: PropTypes.oneOfType([PropTypes.node, PropTypes.func]),
+    /** **Available from [channel context](https://getstream.github.io/stream-chat-react/#channel)** */
+    messages: PropTypes.array.isRequired,
+    /** **Available from [channel context](https://getstream.github.io/stream-chat-react/#channel)** */
+    channel: PropTypes.object.isRequired,
+    /** **Available from [channel context](https://getstream.github.io/stream-chat-react/#channel)** */
+    updateMessage: PropTypes.func.isRequired,
+    /** **Available from [channel context](https://getstream.github.io/stream-chat-react/#channel)** */
+    retrySendMessage: PropTypes.func,
+    /** **Available from [channel context](https://getstream.github.io/stream-chat-react/#channel)** */
+    removeMessage: PropTypes.func,
+    /** **Available from [channel context](https://getstream.github.io/stream-chat-react/#channel)** */
+    onMentionsClick: PropTypes.func,
+    /** **Available from [channel context](https://getstream.github.io/stream-chat-react/#channel)** */
+    onMentionsHover: PropTypes.func,
+    /** **Available from [channel context](https://getstream.github.io/stream-chat-react/#channel)** */
+    openThread: PropTypes.func,
+    /** **Available from [channel context](https://getstream.github.io/stream-chat-react/#channel)** */
+    members: PropTypes.array,
+    /** **Available from [channel context](https://getstream.github.io/stream-chat-react/#channel)** */
+    watchers: PropTypes.array,
+    /** **Available from [channel context](https://getstream.github.io/stream-chat-react/#channel)** */
+    read: PropTypes.object,
+    /** **Available from [channel context](https://getstream.github.io/stream-chat-react/#channel)** */
+    typing: PropTypes.object,
   };
 
   static defaultProps = {
