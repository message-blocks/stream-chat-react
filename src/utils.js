--- conflicted
+++ resolved
@@ -102,10 +102,7 @@
   const arr2 = Object.keys(dict);
   const arr3 = [];
   arr2.forEach((item, i) => arr3.push(dict[arr2[i]].name || dict[arr2[i]].id));
-<<<<<<< HEAD
 
-=======
->>>>>>> d5e658e4
   let outStr = '';
   if (arr3.length === 1) {
     outStr = arr3[0] + ' is typing...';
