<!DOCTYPE html>
<html>
  <head>
    <meta charset="utf-8">
    <meta name="viewport" content="width=device-width, initial-scale=1.0">
    <meta http-equiv="X-UA-Compatible" content="ie=edge">
    <title>React Chat - Docs</title>
    <link rel="icon" type="image/x-icon" href="https://getstream.imgix.net/images/favicons/favicon-96x96.png">
  </head>
  <body>
    <div id="rsg-root"></div>
<<<<<<< HEAD
    <script src="build/bundle.535c6215.js"></script>
=======
    <script src="build/bundle.e8a16f70.js"></script>
>>>>>>> 2bf0d1ff
  </body>
</html><|MERGE_RESOLUTION|>--- conflicted
+++ resolved
@@ -9,10 +9,6 @@
   </head>
   <body>
     <div id="rsg-root"></div>
-<<<<<<< HEAD
-    <script src="build/bundle.535c6215.js"></script>
-=======
-    <script src="build/bundle.e8a16f70.js"></script>
->>>>>>> 2bf0d1ff
+    <script src="build/bundle.023fdb52.js"></script>
   </body>
 </html>